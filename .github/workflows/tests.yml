--- conflicted
+++ resolved
@@ -11,17 +11,10 @@
         with:
           python-version: 3.6
 
-<<<<<<< HEAD
-    - name: Run tests
-      run: |
-        pip install -r requirements-test.txt
-        MOCK_DEVICE_CHECK_DECORATOR_TOKEN="TEST" coverage run -m unittest tests/integration/main.py
-=======
       - name: Run tests
         run: |
-          pip install requirements-test.txt
+          pip install -r requirements-test.txt
           MOCK_DEVICE_CHECK_DECORATOR_TOKEN="TEST" coverage run -m unittest tests/integration/main.py
->>>>>>> fa11f86d
 
       - name: Upload Coverage to Codecov
         uses: codecov/codecov-action@v1
